--- conflicted
+++ resolved
@@ -114,13 +114,8 @@
                             "allow" | "warn" | "deny" | "forbid" => {
                                 // whitelist `unused_imports` and `deprecated`
                                 for lint in lint_list {
-<<<<<<< HEAD
                                     if is_word(lint, "unused_imports") || is_word(lint, "deprecated") {
-                                        if let ItemUse(_) = item.node {
-=======
-                                    if is_word(lint, "unused_imports") {
                                         if let ItemUse(_, _) = item.node {
->>>>>>> ad4df726
                                             return;
                                         }
                                     }
